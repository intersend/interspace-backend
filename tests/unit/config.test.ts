--- conflicted
+++ resolved
@@ -17,11 +17,7 @@
     expect(config).toHaveProperty('PORT');
     expect(config).toHaveProperty('JWT_SECRET');
     expect(config).toHaveProperty('JWT_EXPIRES_IN');
-<<<<<<< HEAD
     expect(config).toHaveProperty('ORBY_INSTANCE_PRIVATE_API_KEY');
-=======
-    expect(config).toHaveProperty('SILENCE_ADMIN_TOKEN');
->>>>>>> f65da4fa
     expect(config).toHaveProperty('DEFAULT_CHAIN_ID');
   });
 
