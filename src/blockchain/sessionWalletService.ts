import {
  P1KeyGen,
  P2KeyGen,
  P1Signature,
  P2Signature,
  randBytes
} from '@silencelaboratories/ecdsa-tss';
<<<<<<< HEAD
import { ethers, Signature, Transaction } from 'ethers';
import type { OrbyProvider } from '@orb-labs/orby-ethers6';
import { prisma } from '@/utils/database';
import { mpcKeyShareService } from '@/services/mpcKeyShareService';
=======
import { ethers, type Signature, Transaction } from 'ethers';
import { OrbyProvider } from '@orb-labs/orby-ethers6';
import { prisma } from '@/utils/database';
>>>>>>> aa59a98b
import { orbyService } from '@/services/orbyService';

interface KeyShareRecord {
  p1: any;
  p2: any;
  address: string;
}

export class SessionWalletService {
  private shares: Map<string, KeyShareRecord> = new Map();
  private providers: Map<string, OrbyProvider> = new Map();

  constructor() {
  }

<<<<<<< HEAD
  private async ensureShareLoaded(profileId: string): Promise<KeyShareRecord> {
    let record = this.shares.get(profileId);
    if (!record) {
      const p2 = await mpcKeyShareService.getKeyShare(profileId);
      if (!p2) throw new Error('Key share not found');
      const address = this.publicKeyToAddress(p2.public_key);
      record = { p1: null, p2, address };
      this.shares.set(profileId, record);
=======
  private async getProvider(profileId: string, chainId: number): Promise<OrbyProvider> {
    const key = `${profileId}-${chainId}`;
    if (this.providers.has(key)) {
      return this.providers.get(key)!;
>>>>>>> aa59a98b
    }
    return record;
  }

  private async getProvider(profileId: string, chainId: number): Promise<OrbyProvider> {
    const key = `${profileId}-${chainId}`;

<<<<<<< HEAD
    if (this.providers.has(key)) {
      return this.providers.get(key)!;
    }

    const profile = await prisma.smartProfile.findUnique({ where: { id: profileId } });
=======
    const profile = await prisma.smartProfile.findUnique({
      where: { id: profileId }
    });

>>>>>>> aa59a98b
    if (!profile) {
      throw new Error('Profile not found');
    }

    const provider = await orbyService.getVirtualNode(profile, chainId);
<<<<<<< HEAD

=======
>>>>>>> aa59a98b
    this.providers.set(key, provider);
    return provider;
  }

  private async generateSessionId(): Promise<string> {
    const bytes = await randBytes(32);
    return Buffer.from(bytes).toString('hex');
  }

  /**
   * Create a new MPC session wallet for a profile using Silence Labs SDK
   */
  async createSessionWallet(profileId: string, clientShare: any): Promise<{ address: string }> {
    const sessionId = await this.generateSessionId();
    const x1 = await randBytes(32);
    const x2 = await randBytes(32);

    const p1 = new P1KeyGen(sessionId, x1);
    await p1.init();
    const p2 = new P2KeyGen(sessionId, x2);

    const msg1 = await p1.processMessage(null);
    const msg2 = await p2.processMessage(msg1.msg_to_send);
    const msg3 = await p1.processMessage(msg2.msg_to_send);
    const p1share = msg3.p1_key_share;
    const msg4 = await p2.processMessage(msg3.msg_to_send);
    const p2share = msg4.p2_key_share;

    if (!p1share || !p2share) {
      throw new Error('Failed to generate key shares');
    }

    const address = this.publicKeyToAddress(p1share.public_key);

    this.shares.set(profileId, { p1: p1share, p2: p2share, address });
    await mpcKeyShareService.updateKeyShare(profileId, p2share);

    return { address };
  }

  async getSessionWalletAddress(profileId: string): Promise<string> {
    const record = await this.ensureShareLoaded(profileId);
    return record.address;
  }

  isSessionWalletDeployed(profileId: string): boolean {
    return this.shares.has(profileId);
  }

  getTransactionRouting(sourceEOA: string, sessionWallet: string, targetApp: string) {
    return {
      route: `${sourceEOA} → ${sessionWallet} → ${targetApp}`,
      steps: [
        { from: sourceEOA, to: sessionWallet, description: 'User initiates transaction' },
        { from: sessionWallet, to: targetApp, description: 'Session wallet executes transaction' }
      ]
    };
  }

  async executeTransaction(
    profileId: string,
    targetAddress: string,
    value: string,
    data: string,
    chainId: number
  ): Promise<string> {
    const record = await this.ensureShareLoaded(profileId);

    const provider = await this.getProvider(profileId, chainId);

    const nonce = await provider.getTransactionCount(record.address);
    const feeData = await provider.getFeeData();

    const txParams = {
      type: 2,
      chainId,
      to: targetAddress,
      value: BigInt(value),
      data,
      nonce,
      gasLimit: await provider.estimateGas({
        to: targetAddress,
        from: record.address,
        data,
        value: BigInt(value)
      }),
      maxFeePerGas: feeData.maxFeePerGas ?? undefined,
      maxPriorityFeePerGas: feeData.maxPriorityFeePerGas ?? undefined
    };

    const tx = Transaction.from(txParams);
    const messageHash = tx.unsignedHash;
    const signature = await this.signMessage(profileId, ethers.getBytes(messageHash));
    tx.signature = Signature.from(signature);

    const serialized = tx.serialized;
    const response = await provider.broadcastTransaction(serialized);

    await prisma.transaction.create({
      data: {
        profileId,
        hash: response.hash,
        chainId,
        fromAddress: record.address,
        toAddress: targetAddress,
        value,
        status: 'pending'
      }
    });

    return response.hash;
  }

  async signMessage(profileId: string, messageHash: Uint8Array): Promise<string> {
    const record = await this.ensureShareLoaded(profileId);

    const sessionId = await this.generateSessionId();
    const p1Sign = new P1Signature(sessionId, messageHash, record.p1);
    const p2Sign = new P2Signature(sessionId, messageHash, record.p2);

    const msg1 = await p1Sign.processMessage(null);
    const msg2 = await p2Sign.processMessage(msg1.msg_to_send);
    const msg3 = await p1Sign.processMessage(msg2.msg_to_send);
    const msg4 = await p2Sign.processMessage(msg3.msg_to_send);
    const msg5 = await p1Sign.processMessage(msg4.msg_to_send);
    const sig1 = msg5.signature;
    const msg6 = await p2Sign.processMessage(msg5.msg_to_send);
    const sig2 = msg6.signature;

    if (!sig1 || !sig2 || sig1 !== sig2) {
      throw new Error('Signatures do not match');
    }

    return sig1;
  }

  private publicKeyToAddress(pubKey: string): string {
    const bytes = ethers.getBytes(pubKey.startsWith('0x') ? pubKey : `0x${pubKey}`);
    const hash = ethers.keccak256(bytes.slice(1));
    return '0x' + hash.slice(-40);
  }
}

export const sessionWalletService = new SessionWalletService();<|MERGE_RESOLUTION|>--- conflicted
+++ resolved
@@ -5,16 +5,10 @@
   P2Signature,
   randBytes
 } from '@silencelaboratories/ecdsa-tss';
-<<<<<<< HEAD
 import { ethers, Signature, Transaction } from 'ethers';
 import type { OrbyProvider } from '@orb-labs/orby-ethers6';
 import { prisma } from '@/utils/database';
 import { mpcKeyShareService } from '@/services/mpcKeyShareService';
-=======
-import { ethers, type Signature, Transaction } from 'ethers';
-import { OrbyProvider } from '@orb-labs/orby-ethers6';
-import { prisma } from '@/utils/database';
->>>>>>> aa59a98b
 import { orbyService } from '@/services/orbyService';
 
 interface KeyShareRecord {
@@ -30,7 +24,7 @@
   constructor() {
   }
 
-<<<<<<< HEAD
+
   private async ensureShareLoaded(profileId: string): Promise<KeyShareRecord> {
     let record = this.shares.get(profileId);
     if (!record) {
@@ -39,40 +33,23 @@
       const address = this.publicKeyToAddress(p2.public_key);
       record = { p1: null, p2, address };
       this.shares.set(profileId, record);
-=======
-  private async getProvider(profileId: string, chainId: number): Promise<OrbyProvider> {
-    const key = `${profileId}-${chainId}`;
-    if (this.providers.has(key)) {
-      return this.providers.get(key)!;
->>>>>>> aa59a98b
     }
     return record;
   }
 
   private async getProvider(profileId: string, chainId: number): Promise<OrbyProvider> {
     const key = `${profileId}-${chainId}`;
-
-<<<<<<< HEAD
     if (this.providers.has(key)) {
       return this.providers.get(key)!;
     }
 
     const profile = await prisma.smartProfile.findUnique({ where: { id: profileId } });
-=======
-    const profile = await prisma.smartProfile.findUnique({
-      where: { id: profileId }
-    });
-
->>>>>>> aa59a98b
     if (!profile) {
       throw new Error('Profile not found');
     }
 
     const provider = await orbyService.getVirtualNode(profile, chainId);
-<<<<<<< HEAD
-
-=======
->>>>>>> aa59a98b
+    
     this.providers.set(key, provider);
     return provider;
   }
